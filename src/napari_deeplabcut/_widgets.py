--- conflicted
+++ resolved
@@ -4,12 +4,9 @@
 from datetime import datetime
 from functools import partial, cached_property
 from math import ceil, log10
-<<<<<<< HEAD
 import matplotlib.pyplot as plt
-=======
 import matplotlib.style as mplstyle
 import napari
->>>>>>> 0e04f2f1
 import pandas as pd
 from pathlib import Path
 from types import MethodType
